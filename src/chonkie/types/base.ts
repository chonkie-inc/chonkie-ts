--- conflicted
+++ resolved
@@ -13,11 +13,7 @@
   startIndex: number;
   endIndex: number;
   tokenCount: number;
-<<<<<<< HEAD
-  context?: ContextData;
   embedding?: number[];
-=======
->>>>>>> e8944ea6
 }
 
 /**
@@ -27,11 +23,7 @@
  * @property {number} startIndex - The starting index of the chunk in the original text.
  * @property {number} endIndex - The ending index of the chunk in the original text.
  * @property {number} tokenCount - The number of tokens in the chunk.
-<<<<<<< HEAD
- * @property {Context} [context] - The context metadata for the chunk.
  * @property {number[]} [embedding] - The embedding for the chunk.
-=======
->>>>>>> e8944ea6
  */
 export class Chunk {
   /** The text of the chunk. */
@@ -42,13 +34,8 @@
   public endIndex: number;
   /** The number of tokens in the chunk. */
   public tokenCount: number;
-<<<<<<< HEAD
-  /** Optional context metadata for the chunk. */
-  public context?: Context;
   /** Optional embedding for the chunk. */
   public embedding?: number[];
-=======
->>>>>>> e8944ea6
 
   /**
    * Constructs a new Chunk object.
@@ -60,21 +47,13 @@
     startIndex: number;
     endIndex: number;
     tokenCount: number;
-<<<<<<< HEAD
-    context?: Context;
     embedding?: number[];
-=======
->>>>>>> e8944ea6
   }) {
     this.text = data.text;
     this.startIndex = data.startIndex;
     this.endIndex = data.endIndex;
     this.tokenCount = data.tokenCount;
-<<<<<<< HEAD
-    this.context = data.context;
     this.embedding = data.embedding;
-=======
->>>>>>> e8944ea6
 
     // Basic validation, more can be added if needed
     if (this.startIndex > this.endIndex) {
@@ -123,11 +102,7 @@
       startIndex: this.startIndex,
       endIndex: this.endIndex,
       tokenCount: this.tokenCount,
-<<<<<<< HEAD
-      context: this.context ? this.context.toDict() : undefined,
       embedding: this.embedding,
-=======
->>>>>>> e8944ea6
     };
   }
 
@@ -142,11 +117,7 @@
       startIndex: data.startIndex,
       endIndex: data.endIndex,
       tokenCount: data.tokenCount,
-<<<<<<< HEAD
-      context: data.context ? Context.fromDict(data.context) : undefined,
       embedding: data.embedding,
-=======
->>>>>>> e8944ea6
     });
   }
 
